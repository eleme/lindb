--- conflicted
+++ resolved
@@ -95,11 +95,7 @@
 	shardID       models.ShardID
 	shard         tsdb.Shard
 	family        tsdb.DataFamily
-<<<<<<< HEAD
-	closed        atomic.Bool
-=======
 	running       *atomic.Bool
->>>>>>> f740235d
 
 	replicators map[models.NodeID]Replicator
 	cliFct      rpc.ClientStreamFactory
