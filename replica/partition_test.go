--- conflicted
+++ resolved
@@ -24,13 +24,10 @@
 	"sync/atomic"
 	"testing"
 
-<<<<<<< HEAD
 	"github.com/golang/mock/gomock"
 	"github.com/stretchr/testify/assert"
 
 	"github.com/lindb/lindb/constants"
-=======
->>>>>>> f740235d
 	"github.com/lindb/lindb/coordinator/storage"
 	"github.com/lindb/lindb/metrics"
 	"github.com/lindb/lindb/models"
@@ -569,26 +566,6 @@
 	assert.False(t, ok)
 
 	p.Stop()
-<<<<<<< HEAD
-}
-
-func TestPartition_WriteLog_After_Close(t *testing.T) {
-	dirPath := t.TempDir()
-	log, err := queue.NewFanOutQueue(dirPath, 1024*1014)
-	ctx, cancel := context.WithCancel(context.TODO())
-	assert.NoError(t, err)
-	p := &partition{
-		ctx:        ctx,
-		cancel:     cancel,
-		statistics: metrics.NewStorageWriteAheadLogStatistics("test", "0"),
-		log:        log,
-	}
-	err = p.WriteLog([]byte("test"))
-	assert.NoError(t, err)
-	p.Close()
-	err = p.WriteLog([]byte("test"))
-	assert.Equal(t, constants.ErrPartitionClosed, err)
-=======
 
 	assert.False(t, p.running.Load())
 }
@@ -743,5 +720,22 @@
 	err = partition.WriteLog([]byte("test msg"))
 	assert.NoError(t, err)
 	partition.replica(1, partition.replicators[1])
->>>>>>> f740235d
+}
+
+func TestPartition_WriteLog_After_Close(t *testing.T) {
+	dirPath := t.TempDir()
+	log, err := queue.NewFanOutQueue(dirPath, 1024*1014)
+	ctx, cancel := context.WithCancel(context.TODO())
+	assert.NoError(t, err)
+	p := &partition{
+		ctx:        ctx,
+		cancel:     cancel,
+		statistics: metrics.NewStorageWriteAheadLogStatistics("test", "0"),
+		log:        log,
+	}
+	err = p.WriteLog([]byte("test"))
+	assert.NoError(t, err)
+	p.Close()
+	err = p.WriteLog([]byte("test"))
+	assert.Equal(t, constants.ErrPartitionClosed, err)
 }