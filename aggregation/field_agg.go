// Licensed to LinDB under one or more contributor
// license agreements. See the NOTICE file distributed with
// this work for additional information regarding copyright
// ownership. LinDB licenses this file to you under
// the Apache License, Version 2.0 (the "License"); you may
// not use this file except in compliance with the License.
// You may obtain a copy of the License at
//
//     http://www.apache.org/licenses/LICENSE-2.0
//
// Unless required by applicable law or agreed to in writing,
// software distributed under the License is distributed on an
// "AS IS" BASIS, WITHOUT WARRANTIES OR CONDITIONS OF ANY
// KIND, either express or implied.  See the License for the
// specific language governing permissions and limitations
// under the License.

package aggregation

import (
	"math"
	"sort"

	"github.com/lindb/lindb/pkg/collections"
	"github.com/lindb/lindb/series"
	"github.com/lindb/lindb/series/field"
)

//go:generate mockgen -source=./field_agg.go -destination=./field_agg_mock.go -package=aggregation

// FieldAggregator represents a field aggregator, aggregator the field series which with same field id.
type FieldAggregator interface {
	// Aggregate aggregates the field series into current aggregator.
	Aggregate(it series.FieldIterator)
	// AggregateBySlot aggregates the field series into current aggregator.
	AggregateBySlot(slot int, value float64)
	// ResultSet returns the result set of field aggregator.
	ResultSet() (startTime int64, it series.FieldIterator)
	// reset aggregator context for reusing.
	reset()
}

// fieldAggregator implements field aggregator interface, aggregator field series based on aggregator spec.
type fieldAggregator struct {
	aggTypes         []field.AggType
	segmentStartTime int64
	start, end       int // slot range based on query interval and time range

	fieldSeriesList []*collections.FloatArray
}

// NewFieldAggregator creates a field aggregator,
// time range 's start and end is index based on segment start time and interval.
// e.g. segment start time = 20190905 10:00:00, start = 10, end = 50, interval = 10 seconds,
// real query time range {20190905 10:01:40 ~ 20190905 10:08:20}
func NewFieldAggregator(aggSpec AggregatorSpec, segmentStartTime int64, start, end int) FieldAggregator {
<<<<<<< HEAD
=======
	// TODO: maybe agg type has duplicate?
>>>>>>> cfa6a9bd
	var aggTypes []field.AggType
	for f := range aggSpec.Functions() {
		aggTypes = append(aggTypes, aggSpec.GetFieldType().GetFuncFieldParams(f)...)
	}

	aggTypes = uniqueAggTypes(aggTypes)

	agg := &fieldAggregator{
		aggTypes:         aggTypes,
		segmentStartTime: segmentStartTime,
		start:            start,
		end:              end,
		fieldSeriesList:  make([]*collections.FloatArray, len(aggTypes)),
	}
	return agg
}

// ResultSet returns the result set of field aggregator
func (a *fieldAggregator) ResultSet() (startTime int64, it series.FieldIterator) {
	return a.segmentStartTime, newFieldIterator(a.start, a.aggTypes, a.fieldSeriesList)
}

// Aggregate aggregates the field series into current aggregator
func (a *fieldAggregator) Aggregate(it series.FieldIterator) {
	for it.HasNext() {
		pIt := it.Next()
		for pIt.HasNext() {
			slot, value := pIt.Next()
			a.AggregateBySlot(slot, value)
		}
	}
}

// AggregateBySlot aggregates the field series into current aggregator
func (a *fieldAggregator) AggregateBySlot(slot int, value float64) {
	// drop inf value
	if math.IsInf(value, 1) {
		return
	}
	pos := slot - a.start
	for idx, aggType := range a.aggTypes {
		values := a.fieldSeriesList[idx]
		if values == nil {
			values = collections.NewFloatArray(a.end - a.start + 1)
			values.SetValue(pos, value)
			a.fieldSeriesList[idx] = values
		} else {
			// slot too large for last family
			if values.HasValue(pos) {
				values.SetValue(pos, aggType.Aggregate(values.GetValue(pos), value))
			} else {
				values.SetValue(pos, value)
			}
		}
	}
}

// reset aggregator context for reusing.
func (a *fieldAggregator) reset() {
	for idx := range a.fieldSeriesList {
		if a.fieldSeriesList[idx] == nil {
			continue
		}
		a.fieldSeriesList[idx].Reset()
	}
}

// uniqueAggTypes removes duplicate elements from types
func uniqueAggTypes(types []field.AggType) []field.AggType {
	if len(types) <= 1 {
		return types
	}

	sort.Slice(types, func(i, j int) bool {
		return types[i] < types[j]
	})

	var index = 0
	for i := 1; i < len(types); i++ {
		if types[i] != types[index] {
			index++
			types[index] = types[i]
		}
	}

	return types[:index+1]
}<|MERGE_RESOLUTION|>--- conflicted
+++ resolved
@@ -54,10 +54,6 @@
 // e.g. segment start time = 20190905 10:00:00, start = 10, end = 50, interval = 10 seconds,
 // real query time range {20190905 10:01:40 ~ 20190905 10:08:20}
 func NewFieldAggregator(aggSpec AggregatorSpec, segmentStartTime int64, start, end int) FieldAggregator {
-<<<<<<< HEAD
-=======
-	// TODO: maybe agg type has duplicate?
->>>>>>> cfa6a9bd
 	var aggTypes []field.AggType
 	for f := range aggSpec.Functions() {
 		aggTypes = append(aggTypes, aggSpec.GetFieldType().GetFuncFieldParams(f)...)
